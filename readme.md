--- conflicted
+++ resolved
@@ -1,6 +1,6 @@
 # Informed Heterogeneous Attention Networks for Meta-Path Based Learning
 
-This repository accompanies the ACM SAC 2024 paper [Informed Heterogeneous Attention Networks for Meta-Path Based Learning](https://doi.org/10.1145/3605098.3635890).
+This repository accompanies the ACM SAC 2024 paper [Informed Heterogeneous Attention Networks for Meta-Path Based Learning]().
 
 It contains all code as well as experimental setups described in the paper including results with all visualizations as standalone `jupyter` notebooks.
 
@@ -9,16 +9,10 @@
 
 ```bibtex
 @inproceedings{wendlinger2024informed,
-<<<<<<< HEAD
-  title={Informed Heterogeneous Attention Networks for Meta-Path Based Learning},
-  author={Wendlinger, Lorenz and Granitzer, Michael},
-  booktitle={Proceedings of the 39th ACM/SIGAPP Symposium on Applied Computing},
-=======
   title={Informed Heterogeneous Attention Networks for Metapath Based Learning},
   author={Lorenz Wendlinger, Michael Granitzer},
   booktitle={Proceedings of the 39th ACM/SIGAPP Symposium on Applied Computing},
   pages={458--465},
->>>>>>> 2e5c841f
   year={2024}
 }
 ```
